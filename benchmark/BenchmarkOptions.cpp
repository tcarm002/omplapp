/*********************************************************************
* Software License Agreement (BSD License)
*
*  Copyright (c) 2012, Willow Garage, Inc.
*  All rights reserved.
*
*  Redistribution and use in source and binary forms, with or without
*  modification, are permitted provided that the following conditions
*  are met:
*
*   * Redistributions of source code must retain the above copyright
*     notice, this list of conditions and the following disclaimer.
*   * Redistributions in binary form must reproduce the above
*     copyright notice, this list of conditions and the following
*     disclaimer in the documentation and/or other materials provided
*     with the distribution.
*   * Neither the name of the Willow Garage nor the names of its
*     contributors may be used to endorse or promote products derived
*     from this software without specific prior written permission.
*
*  THIS SOFTWARE IS PROVIDED BY THE COPYRIGHT HOLDERS AND CONTRIBUTORS
*  "AS IS" AND ANY EXPRESS OR IMPLIED WARRANTIES, INCLUDING, BUT NOT
*  LIMITED TO, THE IMPLIED WARRANTIES OF MERCHANTABILITY AND FITNESS
*  FOR A PARTICULAR PURPOSE ARE DISCLAIMED. IN NO EVENT SHALL THE
*  COPYRIGHT OWNER OR CONTRIBUTORS BE LIABLE FOR ANY DIRECT, INDIRECT,
*  INCIDENTAL, SPECIAL, EXEMPLARY, OR CONSEQUENTIAL DAMAGES (INCLUDING,
*  BUT NOT LIMITED TO, PROCUREMENT OF SUBSTITUTE GOODS OR SERVICES;
*  LOSS OF USE, DATA, OR PROFITS; OR BUSINESS INTERRUPTION) HOWEVER
*  CAUSED AND ON ANY THEORY OF LIABILITY, WHETHER IN CONTRACT, STRICT
*  LIABILITY, OR TORT (INCLUDING NEGLIGENCE OR OTHERWISE) ARISING IN
*  ANY WAY OUT OF THE USE OF THIS SOFTWARE, EVEN IF ADVISED OF THE
*  POSSIBILITY OF SUCH DAMAGE.
*********************************************************************/

/* Author: Ioan Sucan */

#include "BenchmarkOptions.h"

#include <boost/lexical_cast.hpp>
#include <boost/program_options/parsers.hpp>
#include <boost/program_options/variables_map.hpp>
#include <boost/algorithm/string/case_conv.hpp>
#include <boost/filesystem/operations.hpp>
#include <iostream>
#include <fstream>

bool BenchmarkOptions::readOptions(const char *filename)
{
    static const std::string KNOWN_PLANNERS[] = {
<<<<<<< HEAD
	"rrtconnect", "lazyrrt",
	"kpiece", "bkpiece", "lbkpiece",
	"est", "sbl", "prm", "rrt", "gnat"
=======
        "rrtconnect", "lazyrrt",
        "kpiece", "bkpiece", "lbkpiece",
        "est", "sbl", "prm", "rrt"
>>>>>>> 0da12635
    };

    std::ifstream cfg(filename);
    if (!cfg.good())
    {
        std::cerr << "Unable to open file '" << filename << "'" << std::endl;
        return false;
    }

    boost::program_options::options_description desc;
    desc.add_options()
    ("problem.name", boost::program_options::value<std::string>(), "Experiment name")
    ("problem.world", boost::program_options::value<std::string>(), "CAD file describing the environment")
    ("problem.robot", boost::program_options::value<std::string>(), "CAD file describing the robot")
    ("problem.start.x", boost::program_options::value<std::string>(), "Start position: x value")
    ("problem.start.y", boost::program_options::value<std::string>(), "Start position: y value")
    ("problem.start.z", boost::program_options::value<std::string>(), "Start position: z value")
    ("problem.start.axis.x", boost::program_options::value<std::string>(), "Start position: rotation axis x value")
    ("problem.start.axis.y", boost::program_options::value<std::string>(), "Start position: rotation axis y value")
    ("problem.start.axis.z", boost::program_options::value<std::string>(), "Start position: rotation axis z value")
    ("problem.start.theta", boost::program_options::value<std::string>(), "Start position: theta value")
    ("problem.goal.x", boost::program_options::value<std::string>(), "Goal position: x value")
    ("problem.goal.y", boost::program_options::value<std::string>(), "Goal position: y value")
    ("problem.goal.z", boost::program_options::value<std::string>(), "Goal position: z value")
    ("problem.goal.axis.x", boost::program_options::value<std::string>(), "Goal position: rotation axis x value")
    ("problem.goal.axis.y", boost::program_options::value<std::string>(), "Goal position: rotation axis y value")
    ("problem.goal.axis.z", boost::program_options::value<std::string>(), "Goal position: rotation axis z value")
    ("problem.goal.theta", boost::program_options::value<std::string>(), "Goal position: theta value")
    ("problem.threshold", boost::program_options::value<std::string>(), "Threshold to reach goal position")
    ("problem.solution_length", boost::program_options::value<std::string>(), "Maximum desired solution length")
    ("problem.volume.min.x", boost::program_options::value<std::string>(), "Min X for bounding volume")
    ("problem.volume.min.y", boost::program_options::value<std::string>(), "Min Y for bounding volume")
    ("problem.volume.min.z", boost::program_options::value<std::string>(), "Min Z for bounding volume")
    ("problem.volume.max.x", boost::program_options::value<std::string>(), "Max X for bounding volume")
    ("problem.volume.max.y", boost::program_options::value<std::string>(), "Max Y for bounding volume")
    ("problem.volume.max.z", boost::program_options::value<std::string>(), "Max Z for bounding volume")

    ("benchmark.time_limit", boost::program_options::value<std::string>(), "Time limit for each run of a planner")
    ("benchmark.mem_limit", boost::program_options::value<std::string>(), "Memory limit for each run of a planner")
    ("benchmark.run_count", boost::program_options::value<std::string>(), "Number of times to run each planner")
    ("benchmark.output", boost::program_options::value<std::string>(), "Location where to save the results");

    boost::program_options::variables_map vm;
    boost::program_options::parsed_options po = boost::program_options::parse_config_file(cfg, desc, true);
    cfg.close();
    boost::program_options::store(po, vm);
    declared_options_.clear();
    for (boost::program_options::variables_map::iterator it = vm.begin() ; it != vm.end() ; ++it)
        declared_options_[it->first] = boost::any_cast<std::string>(vm[it->first].value());

    std::vector<std::string> unr = boost::program_options::collect_unrecognized(po.options, boost::program_options::exclude_positional);
    planners_.clear();

    // gather context params for all the planners (specified as part of the problem)
    ContextOpt problem_context;

    // gather context params for a particular planner; this is used as a buffer, only if the params are specified before the planner
    ContextOpt temp_context;

    // last planner that was initialized (to be able to specify context params)
    std::string last_planner;

    for (std::size_t i = 0 ; i < unr.size() / 2 ; ++i)
    {
        std::string key = boost::to_lower_copy(unr[i * 2]);
        std::string val = unr[i * 2 + 1];

        // read problem context params
        if (key.substr(0, 8) == "problem.")
        {
            std::string p = key.substr(8);
            problem_context[p] = val;
            continue;
        }

        // the only params that follow must be planner specific
        if (key.substr(0, 8) != "planner.")
            continue;

        // if they are context params specific for that planner, use them as such
        std::string op = key.substr(8);
        if (op.substr(0, 8) == "problem.")
        {
            std::string p = op.substr(8);
            if (last_planner.empty())
                temp_context[p] = val;
            else
                planners_[last_planner].back().c[p] = val;
            continue;
        }

        // read planner specific params
        for (std::size_t i = 0 ; i < sizeof(KNOWN_PLANNERS) / sizeof(std::string) ; ++i)
            if (op.substr(0, KNOWN_PLANNERS[i].length()) == KNOWN_PLANNERS[i])
            {
                if (op == KNOWN_PLANNERS[i])
                {
                    planners_[op].resize(planners_[op].size() + 1);
                    planners_[op].back().c = temp_context;
                    last_planner = op;
                    temp_context.clear();
                }
                else
                    if (op.length() > KNOWN_PLANNERS[i].length() && op[KNOWN_PLANNERS[i].length()] == '.')
                    {
                        last_planner = KNOWN_PLANNERS[i];
                        op = op.substr(KNOWN_PLANNERS[i].length() + 1);
                        if (planners_[KNOWN_PLANNERS[i]].empty())
                            planners_[KNOWN_PLANNERS[i]].resize(1);
                        planners_[KNOWN_PLANNERS[i]].back().p[op] = val;
                        if (!temp_context.empty())
                        {
                            planners_[KNOWN_PLANNERS[i]].back().c = temp_context;
                            temp_context.clear();
                        }
                    }
                break;
	        }

        // now we merge the global (problem context) in all the planner specific contexts
        if (!problem_context.empty())
            for (std::map<std::string, std::vector<AllOptions> >::iterator it = planners_.begin() ; it != planners_.end() ; ++it)
                for (std::size_t i = 0 ; i < it->second.size() ; ++i)
                {
                    ContextOpt &planner_options = it->second[i].c;
                    ContextOpt backup = planner_options;
                    planner_options = problem_context;
                    for (std::map<std::string, std::string>::iterator jt = backup.begin() ; jt != backup.end() ; ++jt)
                        planner_options[jt->first] = jt->second;
                }
    }

    boost::filesystem::path path(filename);
#if BOOST_VERSION < 104600
    path_ = boost::filesystem::complete(path);
#else
    path_ = boost::filesystem::absolute(path);
#endif
    outfile_ = path_.filename();
    path_.remove_filename();
    outfile_.replace_extension(".log");

    return true;
}

bool BenchmarkOptions::isSE2Problem(void) const
{
    return declared_options_.find("problem.start.x") != declared_options_.end() &&  declared_options_.find("problem.start.y") != declared_options_.end() && 
    declared_options_.find("problem.start.theta") != declared_options_.end() &&
    declared_options_.find("problem.goal.x") != declared_options_.end() &&  declared_options_.find("problem.goal.y") != declared_options_.end() &&
    declared_options_.find("problem.goal.theta") != declared_options_.end() &&
    declared_options_.find("problem.start.z") == declared_options_.end() && declared_options_.find("problem.start.axis.x") == declared_options_.end() &&
    declared_options_.find("problem.start.axis.y") == declared_options_.end() &&
    declared_options_.find("problem.start.axis.z") == declared_options_.end() && declared_options_.find("problem.goal.z") == declared_options_.end() &&
    declared_options_.find("problem.goal.axis.x") == declared_options_.end() &&
    declared_options_.find("problem.goal.axis.y") == declared_options_.end() && declared_options_.find("problem.goal.axis.z") == declared_options_.end();
}

bool BenchmarkOptions::isSE3Problem(void) const
{
    return declared_options_.find("problem.start.x") != declared_options_.end() &&  declared_options_.find("problem.start.y") != declared_options_.end() &&
    declared_options_.find("problem.start.theta") != declared_options_.end() &&
    declared_options_.find("problem.goal.x") != declared_options_.end() &&  declared_options_.find("problem.goal.y") != declared_options_.end() &&
    declared_options_.find("problem.goal.theta") != declared_options_.end() &&
    declared_options_.find("problem.start.z") != declared_options_.end() && declared_options_.find("problem.start.axis.x") != declared_options_.end() &&
    declared_options_.find("problem.start.axis.y") != declared_options_.end() &&
    declared_options_.find("problem.start.axis.z") != declared_options_.end() && declared_options_.find("problem.goal.z") != declared_options_.end() &&
    declared_options_.find("problem.goal.axis.x") != declared_options_.end() &&
    declared_options_.find("problem.goal.axis.y") != declared_options_.end() && declared_options_.find("problem.goal.axis.z") != declared_options_.end();
}
<|MERGE_RESOLUTION|>--- conflicted
+++ resolved
@@ -47,15 +47,9 @@
 bool BenchmarkOptions::readOptions(const char *filename)
 {
     static const std::string KNOWN_PLANNERS[] = {
-<<<<<<< HEAD
-	"rrtconnect", "lazyrrt",
-	"kpiece", "bkpiece", "lbkpiece",
-	"est", "sbl", "prm", "rrt", "gnat"
-=======
-        "rrtconnect", "lazyrrt",
-        "kpiece", "bkpiece", "lbkpiece",
-        "est", "sbl", "prm", "rrt"
->>>>>>> 0da12635
+	    "rrtconnect", "lazyrrt",
+	    "kpiece", "bkpiece", "lbkpiece",
+	    "est", "sbl", "prm", "rrt", "gnat"
     };
 
     std::ifstream cfg(filename);
