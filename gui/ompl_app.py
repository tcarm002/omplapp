--- conflicted
+++ resolved
@@ -222,7 +222,6 @@
                                                config.getfloat("problem", "goal.axis.y"),
                                                config.getfloat("problem", "goal.axis.z"),
                                                config.getfloat("problem", "goal.theta"))
-                print goal().rotation().x,goal().rotation().y,goal().rotation().z,goal().rotation().w
             else:
                 start().setX(config.getfloat("problem", "start.x"))
                 start().setY(config.getfloat("problem", "start.y"))
@@ -256,7 +255,7 @@
                     self.mainWidget.glViewer.setBounds(bounds)
 
     def saveConfig(self):
-        fname = str(QtGui.QFileDialog.getSaveFileName(self, 'Save Problem Configuration', 'config.cfg')[0])
+        fname = str(QtGui.QFileDialog.getSaveFileName(self, 'Save Problem Configuration', 'config.cfg'))
         if len(fname)>0:
             config = ConfigParser.ConfigParser()
             config.add_section("problem")
@@ -313,11 +312,11 @@
                 config.set("problem", "volume.min.y", b.low[1])
                 config.set("problem", "volume.max.x", b.high[0])
                 config.set("problem", "volume.max.y", b.high[1])
-            config.write(open(fname,"wb"))
+            config.write(open(fname, 'wb'))
             self.msgInform("Saved " + fname)
 
     def openPath(self):
-        fname = str(QtGui.QFileDialog.getOpenFileName(self, "Open Path")[0])
+        fname = str(QtGui.QFileDialog.getOpenFileName(self, "Open Path"))
         if len(fname)>0:
             pathstr = open(fname,'r').read()
             # Match whitespace-separated sequences of 2 to 4 numbers
@@ -357,7 +356,7 @@
 
     def savePath(self):
         if self.path:
-            fname = str(QtGui.QFileDialog.getSaveFileName(self, 'Save Path', 'path.txt')[0])
+            fname = str(QtGui.QFileDialog.getSaveFileName(self, 'Save Path', 'path.txt'))
             if len(fname)>0:
                 if isinstance(self.path, list):
                     pathstr = ''.join([str(s) for s in self.path])
@@ -415,50 +414,7 @@
     def createPlanner(self):
         si = self.omplSetup.getSpaceInformation()
         if self.isGeometric:
-<<<<<<< HEAD
-            if self.planner==0:
-                planner = og.KPIECE1(si)
-                planner.setRange(self.mainWidget.plannerWidget.geometricPlanning.KPIECERange.value())
-                planner.setGoalBias(self.mainWidget.plannerWidget.geometricPlanning.KPIECEGoalBias.value())
-                planner.setBorderFraction(self.mainWidget.plannerWidget.geometricPlanning.KPIECEBorderFraction.value())
-            elif self.planner==1:
-                planner = og.BKPIECE1(si)
-                planner.setRange(self.mainWidget.plannerWidget.geometricPlanning.BKPIECERange.value())
-                planner.setBorderFraction(self.mainWidget.plannerWidget.geometricPlanning.BKPIECEBorderFraction.value())
-            elif self.planner==2:
-                planner = og.LBKPIECE1(si)
-                planner.setRange(self.mainWidget.plannerWidget.geometricPlanning.LBKPIECERange.value())
-                planner.setBorderFraction(self.mainWidget.plannerWidget.geometricPlanning.LBKPIECEBorderFraction.value())
-            elif self.planner==3:
-                planner = og.PRM(si)
-                k = self.mainWidget.plannerWidget.geometricPlanning.PRMMaxNearestNeighbors.value()
-                planner.setMaxNearestNeighbors(k)
-            elif self.planner==4:
-                planner = og.SBL(si)
-                planner.setRange(self.mainWidget.plannerWidget.geometricPlanning.SBLRange.value())
-            elif self.planner==5:
-                planner = og.RRTConnect(si)
-                planner.setRange(self.mainWidget.plannerWidget.geometricPlanning.RRTConnectRange.value())
-            elif self.planner==6:
-                planner = og.RRT(si)
-                planner.setRange(self.mainWidget.plannerWidget.geometricPlanning.RRTRange.value())
-                planner.setGoalBias(self.mainWidget.plannerWidget.geometricPlanning.RRTGoalBias.value())
-            elif self.planner==7:
-                planner = og.LazyRRT(si)
-                planner.setRange(self.mainWidget.plannerWidget.geometricPlanning.LazyRRTRange.value())
-                planner.setGoalBias(self.mainWidget.plannerWidget.geometricPlanning.LazyRRTGoalBias.value())
-            elif self.planner==8:
-                planner = og.EST(si)
-                planner.setRange(self.mainWidget.plannerWidget.geometricPlanning.ESTRange.value())
-                planner.setGoalBias(self.mainWidget.plannerWidget.geometricPlanning.ESTGoalBias.value())
-            elif self.planner==9:
-                planner = og.GNAT(si,self.mainWidget.plannerWidget.geometricPlanning.GNATProjected.value(),self.mainWidget.plannerWidget.geometricPlanning.GNATDegree[0].value(), self.mainWidget.plannerWidget.geometricPlanning.GNATDegree[1].value(), self.mainWidget.plannerWidget.geometricPlanning.GNATDegree[2].value(),self.mainWidget.plannerWidget.geometricPlanning.GNATDataNum.value(),self.mainWidget.plannerWidget.geometricPlanning.GNATestimatedDimension.value())
-                planner.setRange(self.mainWidget.plannerWidget.geometricPlanning.GNATRange.value())
-                planner.setGoalBias(self.mainWidget.plannerWidget.geometricPlanning.GNATGoalBias.value())
-
-=======
             plannerParams = self.mainWidget.plannerWidget.geometricPlanning.plannerList[self.planner]
->>>>>>> ada962b2
         else:
             plannerParams = self.mainWidget.plannerWidget.controlPlanning.plannerList[self.planner]
         planner = eval('%s(si)' % plannerParams[0])
@@ -519,8 +475,8 @@
         self.omplSetup.setup()
 
     def solve(self):
+        self.configureApp()
         self.msgDebug(str(self.omplSetup))
-        self.configureApp()
 
         solved = self.omplSetup.solve(self.timeLimit)
 
@@ -1082,16 +1038,10 @@
             self.posy.setValue(state.getY())
             self.posz.setValue(state.getZ())
             q = state.rotation()
-            rad2deg = 180.0/pi
-            v = q.x*q.y+q.w*q.z;
-            print v
+            rad2deg = 180/pi
             self.rotx.setValue(rad2deg * atan2(2.*(q.w*q.x+q.y*q.z), 1.-2.*(q.x*q.x+q.y*q.y)))
-<<<<<<< HEAD
-=======
             self.roty.setValue(rad2deg * asin(max(min(2.*(q.w*q.y-q.z*q.x),1.),-1.)))
->>>>>>> ada962b2
             self.rotz.setValue(rad2deg * atan2(2.*(q.w*q.z+q.x*q.y), 1.-2.*(q.y*q.y+q.z*q.z)))
-            self.roty.setValue(rad2deg * asin(2.*(q.w*q.y-q.z*q.x)))
         else:
             self.posx.setValue(state.getX())
             self.posy.setValue(state.getY())
@@ -1106,10 +1056,8 @@
         state().setY(self.posy.value())
         state().setZ(self.posz.value())
         angles = [self.rotx.value(), self.roty.value(), self.rotz.value()]
-        print "Debug: "
-        print angles;
-        c = [ cos(angle/2.0*pi/180.) for angle in angles ]
-        s = [ sin(angle/2.0*pi/180.) for angle in angles ]
+        c = [ cos(angle*pi/360.) for angle in angles ]
+        s = [ sin(angle*pi/360.) for angle in angles ]
         rot = state().rotation()
         rot.w = c[0]*c[1]*c[2] - s[0]*s[1]*s[2]
         rot.x = s[0]*c[1]*c[2] + c[0]*s[1]*s[2]
@@ -1180,19 +1128,6 @@
         super(PlannerHelperWidget, self).__init__(name)
         self.setFlat(True)
         self.plannerSelect = QtGui.QComboBox()
-<<<<<<< HEAD
-        self.plannerSelect.addItem('KPIECE')
-        self.plannerSelect.addItem('Bi-directional KPIECE')
-        self.plannerSelect.addItem('Lazy Bi-directional KPIECE')
-        self.plannerSelect.addItem('PRM')
-        self.plannerSelect.addItem('SBL')
-        self.plannerSelect.addItem('RRT Connect')
-        self.plannerSelect.addItem('RRT')
-        self.plannerSelect.addItem('Lazy RRT')
-        self.plannerSelect.addItem('EST')
-        self.plannerSelect.addItem('GNAT')
-        self.plannerSelect.setMinimumContentsLength(11)
-=======
         self.stackedWidget = QtGui.QStackedWidget()
 
         self.plannerList = []
@@ -1233,7 +1168,6 @@
             self.stackedWidget.addWidget(options)
             self.plannerList.append((planner,paramDict))
 
->>>>>>> ada962b2
         self.plannerSelect.setSizeAdjustPolicy(QtGui.QComboBox.AdjustToMinimumContentsLength)
         self.plannerSelect.currentIndexChanged[int].connect(self.stackedWidget.setCurrentIndex)
 
@@ -1241,79 +1175,8 @@
     def __init__(self):
         super(GeometricPlannerWidget, self).__init__('Geometric planning', og.planners.getPlanners())
 
-<<<<<<< HEAD
-        # GNAT options
-        self.GNATOptions = QtGui.QGroupBox('GNAT options')
-        GNATgoalBiasLabel = QtGui.QLabel('Goal bias')
-        GNATrangeLabel = QtGui.QLabel('Range')
-        GNATdegreeLabel = QtGui.QLabel('Degree Info (Global Degree,Min,Max)')
-        GNATdataNumLabel = QtGui.QLabel('Max Data Number')
-        GNATestimatedDimensionLabel = QtGui.QLabel('Estimated Dimension')
-        GNATborderFractionLabel = QtGui.QLabel('Border Fraction')
-        GNATUseProjectedLabel = QtGui.QLabel('Use Projected Distance')
-        self.GNATRange = QtGui.QDoubleSpinBox()
-        self.GNATDegree = (QtGui.QSpinBox(),QtGui.QSpinBox(),QtGui.QSpinBox())
-        self.GNATDataNum = QtGui.QSpinBox()
-        self.GNATestimatedDimension = QtGui.QDoubleSpinBox()
-        self.GNATBorderFraction = QtGui.QDoubleSpinBox()
-        self.GNATProjected = QtGui.QSpinBox()
-        self.GNATProjected.setRange(0,1);
-        self.GNATProjected.setValue(0);
-        self.GNATRange.setRange(0, 10000)
-        self.GNATRange.setSingleStep(1)
-        self.GNATRange.setValue(0)
-        self.GNATGoalBias = QtGui.QDoubleSpinBox()
-        self.GNATGoalBias.setRange(0, 1)
-        self.GNATGoalBias.setSingleStep(.05)
-        self.GNATGoalBias.setValue(0.05)
-        for k in range(0,len(self.GNATDegree)):
-          self.GNATDegree[k].setRange(2,1000)
-          self.GNATDegree[k].setSingleStep(1)
-        self.GNATDegree[0].setValue(16)
-        self.GNATDegree[1].setValue(12)
-        self.GNATDegree[2].setValue(24)
-        self.GNATDataNum.setRange(0,1000);
-        self.GNATDataNum.setSingleStep(1);
-        self.GNATDataNum.setValue(6);
-        self.GNATestimatedDimension.setRange(0.0,10000.0);
-        self.GNATestimatedDimension.setSingleStep(1.0);
-        self.GNATestimatedDimension.setValue(12.0);
-        self.GNATBorderFraction.setRange(0,1.0);
-        self.GNATBorderFraction.setSingleStep(0.01);
-        self.GNATBorderFraction.setValue(0.5);
-        layout = QtGui.QGridLayout()
-        layout.addWidget(GNATrangeLabel, 0, 0, QtCore.Qt.AlignRight)
-        layout.addWidget(self.GNATRange, 0, 1)
-        layout.addWidget(GNATgoalBiasLabel, 1, 0, QtCore.Qt.AlignRight)
-        layout.addWidget(self.GNATGoalBias, 1, 1)
-        layout.addWidget(GNATdegreeLabel,2,0, QtCore.Qt.AlignRight)
-        for k in range(0,len(self.GNATDegree)):
-          layout.addWidget(self.GNATDegree[k],2+k,1)
-        layout.addWidget(GNATdataNumLabel,5,0, QtCore.Qt.AlignRight)
-        layout.addWidget(self.GNATDataNum,5,1, QtCore.Qt.AlignRight)
-        layout.addWidget(GNATestimatedDimensionLabel,6,0, QtCore.Qt.AlignRight)
-        layout.addWidget(self.GNATestimatedDimension,6,1, QtCore.Qt.AlignRight)
-        layout.addWidget(GNATUseProjectedLabel,7,0,QtCore.Qt.AlignRight)
-        layout.addWidget(self.GNATProjected,7,1);
-        self.GNATOptions.setLayout(layout)
-
-
-        self.stackedWidget = QtGui.QStackedWidget()
-        self.stackedWidget.addWidget(self.KPIECEOptions)
-        self.stackedWidget.addWidget(self.BKPIECEOptions)
-        self.stackedWidget.addWidget(self.LBKPIECEOptions)
-        self.stackedWidget.addWidget(self.PRMOptions)
-        self.stackedWidget.addWidget(self.SBLOptions)
-        self.stackedWidget.addWidget(self.RRTConnectOptions)
-        self.stackedWidget.addWidget(self.RRTOptions)
-        self.stackedWidget.addWidget(self.LazyRRTOptions)
-        self.stackedWidget.addWidget(self.ESTOptions)
-        self.stackedWidget.addWidget(self.GNATOptions)
-        self.plannerSelect.activated[int].connect(self.stackedWidget.setCurrentIndex)
-=======
         # make KPIECE1 the default planner
         self.plannerSelect.setCurrentIndex([p[0] for p in self.plannerList].index('ompl.geometric.KPIECE1'))
->>>>>>> ada962b2
 
         timeLimitLabel = QtGui.QLabel('Time (sec.)')
         self.timeLimit = QtGui.QDoubleSpinBox()
